--- conflicted
+++ resolved
@@ -84,9 +84,8 @@
 
 LOCAL_SHARED_LIBRARIES := libcutils libc libusbhost
 
-<<<<<<< HEAD
 LOCAL_C_INCLUDES := bionic/libc/bionic
-=======
+
 ifeq ($(HAVE_SELINUX),true)
 
 LOCAL_CFLAGS += -DHAVE_SELINUX
@@ -94,7 +93,6 @@
 LOCAL_C_INCLUDES += external/libselinux/include
 
 endif
->>>>>>> 44898072
 
 LOCAL_MODULE:= toolbox
 
