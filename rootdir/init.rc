# Copyright (C) 2012 The Android Open Source Project
#
# IMPORTANT: Do not create world writable files or directories.
# This is a common source of Android security bugs.
#

import /init.environ.rc
import /init.usb.rc
import /init.${ro.hardware}.rc
import /init.${ro.zygote}.rc
import /init.trace.rc

on early-init
    # Set init and its forked children's oom_adj.
    write /proc/1/oom_score_adj -1000

    # Set the security context of /adb_keys if present.
    restorecon /adb_keys

    # Shouldn't be necessary, but sdcard won't start without it. http://b/22568628.
    mkdir /mnt 0775 root system

    start ueventd

on init
    sysclktz 0

    # Backward compatibility.
    symlink /system/etc /etc
    symlink /sys/kernel/debug /d

    # Link /vendor to /system/vendor for devices without a vendor partition.
    symlink /system/vendor /vendor

    # Mount cgroup mount point for cpu accounting
    mount cgroup none /acct cpuacct
    mkdir /acct/uid

    # Create cgroup mount point for memory
    mount tmpfs none /sys/fs/cgroup mode=0750,uid=0,gid=1000
    mkdir /sys/fs/cgroup/memory 0750 root system
    mount cgroup none /sys/fs/cgroup/memory memory
    write /sys/fs/cgroup/memory/memory.move_charge_at_immigrate 1
    chown root system /sys/fs/cgroup/memory/tasks
    chmod 0660 /sys/fs/cgroup/memory/tasks
    mkdir /sys/fs/cgroup/memory/sw 0750 root system
    write /sys/fs/cgroup/memory/sw/memory.swappiness 100
    write /sys/fs/cgroup/memory/sw/memory.move_charge_at_immigrate 1
    chown root system /sys/fs/cgroup/memory/sw/tasks
    chmod 0660 /sys/fs/cgroup/memory/sw/tasks

    # Mount staging areas for devices managed by vold
    # See storage config details at http://source.android.com/tech/storage/
    mount tmpfs tmpfs /mnt mode=0755,uid=0,gid=1000
    restorecon_recursive /mnt

    mkdir /mnt/secure 0700 root root
    mkdir /mnt/secure/asec 0700 root root
    mkdir /mnt/asec 0755 root system
    mkdir /mnt/obb 0755 root system
    mkdir /mnt/media_rw 0750 root media_rw
    mkdir /mnt/user 0755 root root
    mkdir /mnt/user/0 0755 root root
    mkdir /mnt/expand 0771 system system

    # Storage views to support runtime permissions
    mkdir /mnt/runtime_default 0755 root root
    mkdir /mnt/runtime_default/self 0755 root root
    mkdir /mnt/runtime_read 0755 root root
    mkdir /mnt/runtime_read/self 0755 root root
    mkdir /mnt/runtime_write 0755 root root
    mkdir /mnt/runtime_write/self 0755 root root

    # Symlink to keep legacy apps working in multi-user world
    symlink /storage/self/primary /sdcard
    symlink /mnt/user/0/primary /mnt/runtime_default/self/primary

    # memory control cgroup
    mkdir /dev/memcg 0700 root system
    mount cgroup none /dev/memcg memory

    write /proc/sys/kernel/panic_on_oops 1
    write /proc/sys/kernel/hung_task_timeout_secs 0
    write /proc/cpu/alignment 4

    # scheduler tunables
    # Disable auto-scaling of scheduler tunables with hotplug. The tunables
    # will vary across devices in unpredictable ways if allowed to scale with
    # cpu cores.
    write /proc/sys/kernel/sched_tunable_scaling 0
    write /proc/sys/kernel/sched_latency_ns 10000000
    write /proc/sys/kernel/sched_wakeup_granularity_ns 2000000
    write /proc/sys/kernel/sched_compat_yield 1
    write /proc/sys/kernel/sched_child_runs_first 0

    write /proc/sys/kernel/randomize_va_space 2
    write /proc/sys/kernel/kptr_restrict 2
    write /proc/sys/vm/mmap_min_addr 32768
    write /proc/sys/net/ipv4/ping_group_range "0 2147483647"
    write /proc/sys/net/unix/max_dgram_qlen 300
    write /proc/sys/kernel/sched_rt_runtime_us 950000
    write /proc/sys/kernel/sched_rt_period_us 1000000

    # reflect fwmark from incoming packets onto generated replies
    write /proc/sys/net/ipv4/fwmark_reflect 1
    write /proc/sys/net/ipv6/fwmark_reflect 1

    # set fwmark on accepted sockets
    write /proc/sys/net/ipv4/tcp_fwmark_accept 1

    # disable icmp redirects
    write /proc/sys/net/ipv4/conf/all/accept_redirects 0
    write /proc/sys/net/ipv6/conf/all/accept_redirects 0

    # Create cgroup mount points for process groups
    mkdir /dev/cpuctl
    mount cgroup none /dev/cpuctl cpu
    chown system system /dev/cpuctl
    chown system system /dev/cpuctl/tasks
    chmod 0666 /dev/cpuctl/tasks
    write /dev/cpuctl/cpu.shares 1024
    write /dev/cpuctl/cpu.rt_runtime_us 800000
    write /dev/cpuctl/cpu.rt_period_us 1000000

    mkdir /dev/cpuctl/bg_non_interactive
    chown system system /dev/cpuctl/bg_non_interactive/tasks
    chmod 0666 /dev/cpuctl/bg_non_interactive/tasks
    # 5.0 %
    write /dev/cpuctl/bg_non_interactive/cpu.shares 52
    write /dev/cpuctl/bg_non_interactive/cpu.rt_runtime_us 700000
    write /dev/cpuctl/bg_non_interactive/cpu.rt_period_us 1000000

    # sets up initial cpusets for ActivityManager
    mkdir /dev/cpuset
    mount cpuset none /dev/cpuset
    mkdir /dev/cpuset/foreground
    mkdir /dev/cpuset/background
    # this ensures that the cpusets are present and usable, but the device's
    # init.rc must actually set the correct cpus
    write /dev/cpuset/foreground/cpus 0
    write /dev/cpuset/background/cpus 0
    write /dev/cpuset/foreground/mems 0
    write /dev/cpuset/background/mems 0
    chown system system /dev/cpuset
    chown system system /dev/cpuset/foreground
    chown system system /dev/cpuset/background
    chown system system /dev/cpuset/tasks
    chown system system /dev/cpuset/foreground/tasks
    chown system system /dev/cpuset/background/tasks
    chmod 0664 /dev/cpuset/foreground/tasks
    chmod 0664 /dev/cpuset/background/tasks
    chmod 0664 /dev/cpuset/tasks


    # qtaguid will limit access to specific data based on group memberships.
    #   net_bw_acct grants impersonation of socket owners.
    #   net_bw_stats grants access to other apps' detailed tagged-socket stats.
    chown root net_bw_acct /proc/net/xt_qtaguid/ctrl
    chown root net_bw_stats /proc/net/xt_qtaguid/stats

    # Allow everybody to read the xt_qtaguid resource tracking misc dev.
    # This is needed by any process that uses socket tagging.
    chmod 0644 /dev/xt_qtaguid

    # Create location for fs_mgr to store abbreviated output from filesystem
    # checker programs.
    mkdir /dev/fscklogs 0770 root system

    # pstore/ramoops previous console log
    mount pstore pstore /sys/fs/pstore
    chown system log /sys/fs/pstore/console-ramoops
    chmod 0440 /sys/fs/pstore/console-ramoops
    chown system log /sys/fs/pstore/pmsg-ramoops-0
    chmod 0440 /sys/fs/pstore/pmsg-ramoops-0

    # enable armv8_deprecated instruction hooks
    write /proc/sys/abi/swp 1

# Healthd can trigger a full boot from charger mode by signaling this
# property when the power button is held.
on property:sys.boot_from_charger_mode=1
    class_stop charger
    trigger late-init

# Load properties from /system/ + /factory after fs mount.
on load_system_props_action
    load_system_props

on load_persist_props_action
    load_persist_props
    start logd
    start logd-reinit

# Indicate to fw loaders that the relevant mounts are up.
on firmware_mounts_complete
    rm /dev/.booting

# Mount filesystems and start core system services.
on late-init
    trigger early-fs
    trigger fs
    trigger post-fs

    # Load properties from /system/ + /factory after fs mount. Place
    # this in another action so that the load will be scheduled after the prior
    # issued fs triggers have completed.
    trigger load_system_props_action

    # Now we can mount /data. File encryption requires keymaster to decrypt
    # /data, which in turn can only be loaded when system properties are present
    trigger post-fs-data
    trigger load_persist_props_action

    # Remove a file to wake up anything waiting for firmware.
    trigger firmware_mounts_complete

    trigger early-boot
    trigger boot


on post-fs
    start logd
    # once everything is setup, no need to modify /
    mount rootfs rootfs / ro remount
    # Mount shared so changes propagate into child namespaces
    mount rootfs rootfs / shared rec
    # Mount default storage into root namespace
    mount none /mnt/runtime_default /storage slave bind rec

    # We chown/chmod /cache again so because mount is run as root + defaults
    chown system cache /cache
    chmod 0770 /cache
    # We restorecon /cache in case the cache partition has been reset.
    restorecon_recursive /cache

    # Create /cache/recovery in case it's not there. It'll also fix the odd
    # permissions if created by the recovery system.
    mkdir /cache/recovery 0770 system cache

    #change permissions on vmallocinfo so we can grab it from bugreports
    chown root log /proc/vmallocinfo
    chmod 0440 /proc/vmallocinfo

    chown root log /proc/slabinfo
    chmod 0440 /proc/slabinfo

    #change permissions on kmsg & sysrq-trigger so bugreports can grab kthread stacks
    chown root system /proc/kmsg
    chmod 0440 /proc/kmsg
    chown root system /proc/sysrq-trigger
    chmod 0220 /proc/sysrq-trigger
    chown system log /proc/last_kmsg
    chmod 0440 /proc/last_kmsg

    # make the selinux kernel policy world-readable
    chmod 0444 /sys/fs/selinux/policy

    # create the lost+found directories, so as to enforce our permissions
    mkdir /cache/lost+found 0770 root root

on post-fs-data
    # We chown/chmod /data again so because mount is run as root + defaults
    chown system system /data
    chmod 0771 /data
    # We restorecon /data in case the userdata partition has been reset.
    restorecon /data

    # Make sure we have the device encryption key
    start logd
    start vold
    installkey /data

    # Emulated internal storage area
    mkdir /data/media 0770 media_rw media_rw

    # Start bootcharting as soon as possible after the data partition is
    # mounted to collect more data.
    mkdir /data/bootchart 0755 shell shell
    bootchart_init

    # Avoid predictable entropy pool. Carry over entropy from previous boot.
    copy /data/system/entropy.dat /dev/urandom

    # create basic filesystem structure
    mkdir /data/misc 01771 system misc
    mkdir /data/misc/adb 02750 system shell
    mkdir /data/misc/bluedroid 02770 bluetooth net_bt_stack
    # Fix the access permissions and group ownership for 'bt_config.conf'
    chmod 0660 /data/misc/bluedroid/bt_config.conf
    chown bluetooth net_bt_stack /data/misc/bluedroid/bt_config.conf
    mkdir /data/misc/bluetooth 0770 system system
    mkdir /data/misc/keystore 0700 keystore keystore
    mkdir /data/misc/gatekeeper 0700 system system
    mkdir /data/misc/keychain 0771 system system
    mkdir /data/misc/net 0750 root shell
    mkdir /data/misc/radio 0770 system radio
    mkdir /data/misc/sms 0770 system radio
    mkdir /data/misc/zoneinfo 0775 system system
    mkdir /data/misc/vpn 0770 system vpn
    mkdir /data/misc/shared_relro 0771 shared_relro shared_relro
    mkdir /data/misc/systemkeys 0700 system system
    mkdir /data/misc/wifi 0770 wifi wifi
    mkdir /data/misc/wifi/sockets 0770 wifi wifi
    mkdir /data/misc/wifi/wpa_supplicant 0770 wifi wifi
    mkdir /data/misc/ethernet 0770 system system
    mkdir /data/misc/dhcp 0770 dhcp dhcp
    mkdir /data/misc/user 0771 root root
    mkdir /data/misc/perfprofd 0775 root root
    # give system access to wpa_supplicant.conf for backup and restore
    chmod 0660 /data/misc/wifi/wpa_supplicant.conf
    mkdir /data/local 0751 root root
    mkdir /data/misc/media 0700 media media
<<<<<<< HEAD
    mkdir /data/misc/vold 0700 root root
=======
    mkdir /data/misc/boottrace 0771 system shell
>>>>>>> 70ab38a5

    # For security reasons, /data/local/tmp should always be empty.
    # Do not place files or directories in /data/local/tmp
    mkdir /data/local/tmp 0771 shell shell
    mkdir /data/data 0771 system system
    mkdir /data/app-private 0771 system system
    mkdir /data/app-asec 0700 root root
    mkdir /data/app-lib 0771 system system
    mkdir /data/app 0771 system system
    mkdir /data/property 0700 root root
    mkdir /data/tombstones 0771 system system

    # create dalvik-cache, so as to enforce our permissions
    mkdir /data/dalvik-cache 0771 root root
    mkdir /data/dalvik-cache/profiles 0711 system system

    # create resource-cache and double-check the perms
    mkdir /data/resource-cache 0771 system system
    chown system system /data/resource-cache
    chmod 0771 /data/resource-cache

    # create the lost+found directories, so as to enforce our permissions
    mkdir /data/lost+found 0770 root root

    # create directory for DRM plug-ins - give drm the read/write access to
    # the following directory.
    mkdir /data/drm 0770 drm drm

    # create directory for MediaDrm plug-ins - give drm the read/write access to
    # the following directory.
    mkdir /data/mediadrm 0770 mediadrm mediadrm

    mkdir /data/adb 0700 root root
    mkdir /data/anr 0775 system system

    # symlink to bugreport storage location
    symlink /data/data/com.android.shell/files/bugreports /data/bugreports

    # Separate location for storing security policy files on data
    mkdir /data/security 0711 system system

    # Create all remaining /data root dirs so that they are made through init
    # and get proper encryption policy installed
    mkdir /data/backup 0700 system system
    mkdir /data/media 0770 media_rw media_rw
    mkdir /data/ss 0700 system system
    mkdir /data/system 0775 system system
    mkdir /data/system/heapdump 0700 system system
    mkdir /data/user 0711 system system

    setusercryptopolicies /data/user

    # Reload policy from /data/security if present.
    setprop selinux.reload_policy 1

    # Set SELinux security contexts on upgrade or policy update.
    restorecon_recursive /data

    # Check any timezone data in /data is newer than the copy in /system, delete if not.
    exec - system system -- /system/bin/tzdatacheck /system/usr/share/zoneinfo /data/misc/zoneinfo

    # If there is no fs-post-data action in the init.<device>.rc file, you
    # must uncomment this line, otherwise encrypted filesystems
    # won't work.
    # Set indication (checked by vold) that we have finished this action
    #setprop vold.post_fs_data_done 1

on boot
    # basic network init
    ifup lo
    hostname localhost
    domainname localdomain

    # set RLIMIT_NICE to allow priorities from 19 to -20
    setrlimit 13 40 40

    # Memory management.  Basic kernel parameters, and allow the high
    # level system server to be able to adjust the kernel OOM driver
    # parameters to match how it is managing things.
    write /proc/sys/vm/overcommit_memory 1
    write /proc/sys/vm/min_free_order_shift 4
    chown root system /sys/module/lowmemorykiller/parameters/adj
    chmod 0664 /sys/module/lowmemorykiller/parameters/adj
    chown root system /sys/module/lowmemorykiller/parameters/minfree
    chmod 0664 /sys/module/lowmemorykiller/parameters/minfree

    # Tweak background writeout
    write /proc/sys/vm/dirty_expire_centisecs 200
    write /proc/sys/vm/dirty_background_ratio  5

    # Permissions for System Server and daemons.
    chown radio system /sys/android_power/state
    chown radio system /sys/android_power/request_state
    chown radio system /sys/android_power/acquire_full_wake_lock
    chown radio system /sys/android_power/acquire_partial_wake_lock
    chown radio system /sys/android_power/release_wake_lock
    chown system system /sys/power/autosleep
    chown system system /sys/power/state
    chown system system /sys/power/wakeup_count
    chown radio system /sys/power/wake_lock
    chown radio system /sys/power/wake_unlock
    chmod 0660 /sys/power/state
    chmod 0660 /sys/power/wake_lock
    chmod 0660 /sys/power/wake_unlock

    chown system system /sys/devices/system/cpu/cpufreq/interactive/timer_rate
    chmod 0660 /sys/devices/system/cpu/cpufreq/interactive/timer_rate
    chown system system /sys/devices/system/cpu/cpufreq/interactive/timer_slack
    chmod 0660 /sys/devices/system/cpu/cpufreq/interactive/timer_slack
    chown system system /sys/devices/system/cpu/cpufreq/interactive/min_sample_time
    chmod 0660 /sys/devices/system/cpu/cpufreq/interactive/min_sample_time
    chown system system /sys/devices/system/cpu/cpufreq/interactive/hispeed_freq
    chmod 0660 /sys/devices/system/cpu/cpufreq/interactive/hispeed_freq
    chown system system /sys/devices/system/cpu/cpufreq/interactive/target_loads
    chmod 0660 /sys/devices/system/cpu/cpufreq/interactive/target_loads
    chown system system /sys/devices/system/cpu/cpufreq/interactive/go_hispeed_load
    chmod 0660 /sys/devices/system/cpu/cpufreq/interactive/go_hispeed_load
    chown system system /sys/devices/system/cpu/cpufreq/interactive/above_hispeed_delay
    chmod 0660 /sys/devices/system/cpu/cpufreq/interactive/above_hispeed_delay
    chown system system /sys/devices/system/cpu/cpufreq/interactive/boost
    chmod 0660 /sys/devices/system/cpu/cpufreq/interactive/boost
    chown system system /sys/devices/system/cpu/cpufreq/interactive/boostpulse
    chown system system /sys/devices/system/cpu/cpufreq/interactive/input_boost
    chmod 0660 /sys/devices/system/cpu/cpufreq/interactive/input_boost
    chown system system /sys/devices/system/cpu/cpufreq/interactive/boostpulse_duration
    chmod 0660 /sys/devices/system/cpu/cpufreq/interactive/boostpulse_duration
    chown system system /sys/devices/system/cpu/cpufreq/interactive/io_is_busy
    chmod 0660 /sys/devices/system/cpu/cpufreq/interactive/io_is_busy

    # Assume SMP uses shared cpufreq policy for all CPUs
    chown system system /sys/devices/system/cpu/cpu0/cpufreq/scaling_max_freq
    chmod 0660 /sys/devices/system/cpu/cpu0/cpufreq/scaling_max_freq

    chown system system /sys/class/timed_output/vibrator/enable
    chown system system /sys/class/leds/keyboard-backlight/brightness
    chown system system /sys/class/leds/lcd-backlight/brightness
    chown system system /sys/class/leds/button-backlight/brightness
    chown system system /sys/class/leds/jogball-backlight/brightness
    chown system system /sys/class/leds/red/brightness
    chown system system /sys/class/leds/green/brightness
    chown system system /sys/class/leds/blue/brightness
    chown system system /sys/class/leds/red/device/grpfreq
    chown system system /sys/class/leds/red/device/grppwm
    chown system system /sys/class/leds/red/device/blink
    chown system system /sys/class/timed_output/vibrator/enable
    chown system system /sys/module/sco/parameters/disable_esco
    chown system system /sys/kernel/ipv4/tcp_wmem_min
    chown system system /sys/kernel/ipv4/tcp_wmem_def
    chown system system /sys/kernel/ipv4/tcp_wmem_max
    chown system system /sys/kernel/ipv4/tcp_rmem_min
    chown system system /sys/kernel/ipv4/tcp_rmem_def
    chown system system /sys/kernel/ipv4/tcp_rmem_max
    chown root radio /proc/cmdline

    # Define default initial receive window size in segments.
    setprop net.tcp.default_init_rwnd 60

    class_start core

on nonencrypted
    class_start main
    class_start late_start

on property:vold.decrypt=trigger_default_encryption
    start defaultcrypto

on property:vold.decrypt=trigger_encryption
    start surfaceflinger
    start encrypt

on property:sys.init_log_level=*
    loglevel ${sys.init_log_level}

on charger
    class_start charger

on property:vold.decrypt=trigger_reset_main
    class_reset main

on property:vold.decrypt=trigger_load_persist_props
    load_persist_props
    start logd
    start logd-reinit

on property:vold.decrypt=trigger_post_fs_data
    trigger post-fs-data

on property:vold.decrypt=trigger_restart_min_framework
    class_start main

on property:vold.decrypt=trigger_restart_framework
    class_start main
    class_start late_start

on property:vold.decrypt=trigger_shutdown_framework
    class_reset late_start
    class_reset main

on property:sys.powerctl=*
    powerctl ${sys.powerctl}

# system server cannot write to /proc/sys files,
# and chown/chmod does not work for /proc/sys/ entries.
# So proxy writes through init.
on property:sys.sysctl.extra_free_kbytes=*
    write /proc/sys/vm/extra_free_kbytes ${sys.sysctl.extra_free_kbytes}

# "tcp_default_init_rwnd" Is too long!
on property:sys.sysctl.tcp_def_init_rwnd=*
    write /proc/sys/net/ipv4/tcp_default_init_rwnd ${sys.sysctl.tcp_def_init_rwnd}


## Daemon processes to be run by init.
##
service ueventd /sbin/ueventd
    class core
    critical
    seclabel u:r:ueventd:s0

service logd /system/bin/logd
    class core
    socket logd stream 0666 logd logd
    socket logdr seqpacket 0666 logd logd
    socket logdw dgram 0222 logd logd
    group root system

service logd-reinit /system/bin/logd --reinit
    oneshot
    disabled

service healthd /sbin/healthd
    class core
    critical
    seclabel u:r:healthd:s0
    group root system

service console /system/bin/sh
    class core
    console
    disabled
    user shell
    group shell log
    seclabel u:r:shell:s0

on property:ro.debuggable=1
    start console

# adbd is controlled via property triggers in init.<platform>.usb.rc
service adbd /sbin/adbd --root_seclabel=u:r:su:s0
    class core
    socket adbd stream 660 system system
    disabled
    seclabel u:r:adbd:s0

# adbd on at boot in emulator
on property:ro.kernel.qemu=1
    start adbd

service lmkd /system/bin/lmkd
    class core
    critical
    socket lmkd seqpacket 0660 system system

service servicemanager /system/bin/servicemanager
    class core
    user system
    group system
    critical
    onrestart restart healthd
    onrestart restart zygote
    onrestart restart media
    onrestart restart surfaceflinger
    onrestart restart inputflinger
    onrestart restart drm

service vold /system/bin/vold \
        --blkid_context=u:r:blkid:s0 --blkid_untrusted_context=u:r:blkid_untrusted:s0 \
        --fsck_context=u:r:fsck:s0 --fsck_untrusted_context=u:r:fsck_untrusted:s0
    class core
    socket vold stream 0660 root mount
    socket cryptd stream 0660 root mount
    ioprio be 2

service netd /system/bin/netd
    class main
    socket netd stream 0660 root system
    socket dnsproxyd stream 0660 root inet
    socket mdns stream 0660 root system
    socket fwmarkd stream 0660 root inet

service debuggerd /system/bin/debuggerd
    class main

service debuggerd64 /system/bin/debuggerd64
    class main

service ril-daemon /system/bin/rild
    class main
    socket rild stream 660 root radio
    socket sap_uim_socket1 stream 660 bluetooth bluetooth
    socket rild-debug stream 660 radio system
    user root
    group radio cache inet misc audio log

service surfaceflinger /system/bin/surfaceflinger
    class core
    user system
    group graphics drmrpc
    onrestart restart zygote

service inputflinger /system/bin/inputflinger
    class main
    user system
    group input
#    onrestart restart zygote

service drm /system/bin/drmserver
    class main
    user drm
    group drm system inet drmrpc

service media /system/bin/mediaserver
    class main
    user media
    group audio camera inet net_bt net_bt_admin net_bw_acct drmrpc mediadrm
    ioprio rt 4

# One shot invocation to deal with encrypted volume.
service defaultcrypto /system/bin/vdc --wait cryptfs mountdefaultencrypted
    disabled
    oneshot
    # vold will set vold.decrypt to trigger_restart_framework (default
    # encryption) or trigger_restart_min_framework (other encryption)

# One shot invocation to encrypt unencrypted volumes
service encrypt /system/bin/vdc --wait cryptfs enablecrypto inplace default
    disabled
    oneshot
    # vold will set vold.decrypt to trigger_restart_framework (default
    # encryption)

service bootanim /system/bin/bootanimation
    class core
    user graphics
    group graphics audio
    disabled
    oneshot

service gatekeeperd /system/bin/gatekeeperd /data/misc/gatekeeper
    class late_start
    user system

service installd /system/bin/installd
    class main
    socket installd stream 600 system system

service flash_recovery /system/bin/install-recovery.sh
    class main
    oneshot

service racoon /system/bin/racoon
    class main
    socket racoon stream 600 system system
    # IKE uses UDP port 500. Racoon will setuid to vpn after binding the port.
    group vpn net_admin inet
    disabled
    oneshot

service mtpd /system/bin/mtpd
    class main
    socket mtpd stream 600 system system
    user vpn
    group vpn net_admin inet net_raw
    disabled
    oneshot

service keystore /system/bin/keystore /data/misc/keystore
    class main
    user keystore
    group keystore drmrpc

service dumpstate /system/bin/dumpstate -s
    class main
    socket dumpstate stream 0660 shell log
    disabled
    oneshot

service mdnsd /system/bin/mdnsd
    class main
    user mdnsr
    group inet net_raw
    socket mdnsd stream 0660 mdnsr inet
    disabled
    oneshot

service uncrypt /system/bin/uncrypt
    class main
    disabled
    oneshot

service pre-recovery /system/bin/uncrypt --reboot
    class main
    disabled
    oneshot

service perfprofd /system/xbin/perfprofd
    class late_start
    user root
    oneshot

on property:persist.logd.logpersistd=logcatd
    # all exec/services are called with umask(077), so no gain beyond 0700
    mkdir /data/misc/logd 0700 logd log
    # logd for write to /data/misc/logd, log group for read from pstore (-L)
    exec - logd log -- /system/bin/logcat -L -b all -v threadtime -v usec -v printable -D -f /data/misc/logd/logcat -r 64 -n 256
    start logcatd

service logcatd /system/bin/logcat -b all -v threadtime -v usec -v printable -D -f /data/misc/logd/logcat -r 64 -n 256
    class late_start
    disabled
    # logd for write to /data/misc/logd, log group for read from log daemon
    user logd
    group log<|MERGE_RESOLUTION|>--- conflicted
+++ resolved
@@ -310,11 +310,8 @@
     chmod 0660 /data/misc/wifi/wpa_supplicant.conf
     mkdir /data/local 0751 root root
     mkdir /data/misc/media 0700 media media
-<<<<<<< HEAD
     mkdir /data/misc/vold 0700 root root
-=======
     mkdir /data/misc/boottrace 0771 system shell
->>>>>>> 70ab38a5
 
     # For security reasons, /data/local/tmp should always be empty.
     # Do not place files or directories in /data/local/tmp
