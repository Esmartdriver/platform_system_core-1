/*
 * Copyright (C) 2007 The Android Open Source Project
 *
 * Licensed under the Apache License, Version 2.0 (the "License");
 * you may not use this file except in compliance with the License.
 * You may obtain a copy of the License at
 *
 *      http://www.apache.org/licenses/LICENSE-2.0
 *
 * Unless required by applicable law or agreed to in writing, software
 * distributed under the License is distributed on an "AS IS" BASIS,
 * WITHOUT WARRANTIES OR CONDITIONS OF ANY KIND, either express or implied.
 * See the License for the specific language governing permissions and
 * limitations under the License.
 */

/* This file is used to define the properties of the filesystem
** images generated by build tools (mkbootfs and mkyaffs2image) and
** by the device side of adb.
*/

#define LOG_TAG "fs_config"

#define _GNU_SOURCE

#include <errno.h>
#include <fcntl.h>
#include <stdbool.h>
#include <stdint.h>
#include <stdio.h>
#include <stdlib.h>
#include <string.h>
#include <sys/stat.h>
#include <sys/types.h>

#include <log/log.h>
#include <private/android_filesystem_config.h>
#include <utils/Compat.h>

#ifndef O_BINARY
#define O_BINARY 0
#endif

/* The following structure is stored little endian */
struct fs_path_config_from_file {
    uint16_t len;
    uint16_t mode;
    uint16_t uid;
    uint16_t gid;
    uint64_t capabilities;
    char prefix[];
} __attribute__((__aligned__(sizeof(uint64_t))));

/* My kingdom for <endian.h> */
static inline uint16_t get2LE(const uint8_t* src)
{
    return src[0] | (src[1] << 8);
}

static inline uint64_t get8LE(const uint8_t* src)
{
    uint32_t low, high;

    low = src[0] | (src[1] << 8) | (src[2] << 16) | (src[3] << 24);
    high = src[4] | (src[5] << 8) | (src[6] << 16) | (src[7] << 24);
    return ((uint64_t) high << 32) | (uint64_t) low;
}

#define ALIGN(x, alignment) ( ((x) + ((alignment) - 1)) & ~((alignment) - 1) )

/* Rules for directories.
** These rules are applied based on "first match", so they
** should start with the most specific path and work their
** way up to the root.
*/

static const struct fs_path_config android_dirs[] = {
    { 00770, AID_SYSTEM, AID_CACHE,  0, "cache" },
    { 00500, AID_ROOT,   AID_ROOT,   0, "config" },
    { 00771, AID_SYSTEM, AID_SYSTEM, 0, "data/app" },
    { 00771, AID_SYSTEM, AID_SYSTEM, 0, "data/app-private" },
    { 00771, AID_SYSTEM, AID_SYSTEM, 0, "data/app-ephemeral" },
    { 00771, AID_ROOT,   AID_ROOT,   0, "data/dalvik-cache" },
    { 00771, AID_SYSTEM, AID_SYSTEM, 0, "data/data" },
    { 00771, AID_SHELL,  AID_SHELL,  0, "data/local/tmp" },
    { 00771, AID_SHELL,  AID_SHELL,  0, "data/local" },
    { 01771, AID_SYSTEM, AID_MISC,   0, "data/misc" },
    { 00770, AID_DHCP,   AID_DHCP,   0, "data/misc/dhcp" },
    { 00771, AID_SHARED_RELRO, AID_SHARED_RELRO, 0, "data/misc/shared_relro" },
    { 00775, AID_MEDIA_RW, AID_MEDIA_RW, 0, "data/media" },
    { 00775, AID_MEDIA_RW, AID_MEDIA_RW, 0, "data/media/Music" },
    { 00750, AID_ROOT,   AID_SHELL,  0, "data/nativetest" },
    { 00750, AID_ROOT,   AID_SHELL,  0, "data/nativetest64" },
    { 00775, AID_ROOT,   AID_ROOT,   0, "data/preloads" },
    { 00771, AID_SYSTEM, AID_SYSTEM, 0, "data" },
    { 00755, AID_ROOT,   AID_SYSTEM, 0, "mnt" },
    { 00755, AID_ROOT,   AID_ROOT,   0, "root" },
    { 00750, AID_ROOT,   AID_SHELL,  0, "sbin" },
    { 00751, AID_ROOT,   AID_SDCARD_R, 0, "storage" },
    { 00755, AID_ROOT,   AID_SHELL,  0, "system/bin" },
    { 00755, AID_ROOT,   AID_SHELL,  0, "system/vendor" },
    { 00755, AID_ROOT,   AID_SHELL,  0, "system/xbin" },
    { 00755, AID_ROOT,   AID_ROOT,   0, "system/etc/ppp" },
    { 00755, AID_ROOT,   AID_SHELL,  0, "vendor" },
    { 00777, AID_ROOT,   AID_ROOT,   0, "sdcard" },
    { 00755, AID_ROOT,   AID_ROOT,   0, 0 },
};

/* Rules for files.
** These rules are applied based on "first match", so they
** should start with the most specific path and work their
** way up to the root. Prefixes ending in * denotes wildcard
** and will allow partial matches.
*/
static const char conf_dir[] = "/system/etc/fs_config_dirs";
static const char conf_file[] = "/system/etc/fs_config_files";

static const struct fs_path_config android_files[] = {
    { 00440, AID_ROOT,      AID_SHELL,     0, "system/etc/init.goldfish.rc" },
    { 00550, AID_ROOT,      AID_SHELL,     0, "system/etc/init.goldfish.sh" },
    { 00550, AID_ROOT,      AID_SHELL,     0, "system/etc/init.ril" },
    { 00555, AID_ROOT,      AID_ROOT,      0, "system/etc/ppp/*" },
    { 00555, AID_ROOT,      AID_ROOT,      0, "system/etc/rc.*" },
    { 00440, AID_ROOT,      AID_ROOT,      0, "system/etc/recovery.img" },
    { 00444, AID_ROOT,      AID_ROOT,      0, conf_dir + 1 },
    { 00444, AID_ROOT,      AID_ROOT,      0, conf_file + 1 },
    { 00644, AID_SYSTEM,    AID_SYSTEM,    0, "data/app/*" },
    { 00644, AID_MEDIA_RW,  AID_MEDIA_RW,  0, "data/media/*" },
    { 00644, AID_SYSTEM,    AID_SYSTEM,    0, "data/app-private/*" },
    { 00644, AID_SYSTEM,    AID_SYSTEM,    0, "data/app-ephemeral/*" },
    { 00644, AID_APP,       AID_APP,       0, "data/data/*" },
    { 00640, AID_ROOT,      AID_SHELL,     0, "data/nativetest/tests.txt" },
    { 00640, AID_ROOT,      AID_SHELL,     0, "data/nativetest64/tests.txt" },
    { 00750, AID_ROOT,      AID_SHELL,     0, "data/nativetest/*" },
    { 00750, AID_ROOT,      AID_SHELL,     0, "data/nativetest64/*" },

    /* the following two files are INTENTIONALLY set-uid, but they
     * are NOT included on user builds. */
    { 04750, AID_ROOT,      AID_SHELL,     0, "system/xbin/su" },
    { 06755, AID_ROOT,      AID_ROOT,      0, "system/xbin/procmem" },

    /* the following files have enhanced capabilities and ARE included in user builds. */
    { 00750, AID_ROOT,      AID_SHELL,     CAP_MASK_LONG(CAP_SETUID) | CAP_MASK_LONG(CAP_SETGID), "system/bin/run-as" },
    { 00700, AID_SYSTEM,    AID_SHELL,     CAP_MASK_LONG(CAP_BLOCK_SUSPEND), "system/bin/inputflinger" },

<<<<<<< HEAD
    /* Support FIFO scheduling mode in SurfaceFlinger. */
    { 00755, AID_SYSTEM,    AID_GRAPHICS,     CAP_MASK_LONG(CAP_SYS_NICE), "system/bin/surfaceflinger" },
=======
    /* Support hostapd administering a network interface. */
    { 00755, AID_WIFI,      AID_WIFI,     CAP_MASK_LONG(CAP_NET_ADMIN) |
                                          CAP_MASK_LONG(CAP_NET_RAW),    "system/bin/hostapd" },
>>>>>>> 5a33ad4d

    { 00750, AID_ROOT,      AID_ROOT,      0, "system/bin/uncrypt" },
    { 00750, AID_ROOT,      AID_ROOT,      0, "system/bin/install-recovery.sh" },
    { 00755, AID_ROOT,      AID_SHELL,     0, "system/bin/*" },
    { 00755, AID_ROOT,      AID_ROOT,      0, "system/lib/valgrind/*" },
    { 00755, AID_ROOT,      AID_ROOT,      0, "system/lib64/valgrind/*" },
    { 00755, AID_ROOT,      AID_SHELL,     0, "system/xbin/*" },
    { 00755, AID_ROOT,      AID_SHELL,     0, "system/vendor/bin/*" },
    { 00755, AID_ROOT,      AID_SHELL,     0, "system/vendor/xbin/*" },
    { 00755, AID_ROOT,      AID_SHELL,     0, "vendor/bin/*" },
    { 00755, AID_ROOT,      AID_SHELL,     0, "vendor/xbin/*" },
    { 00750, AID_ROOT,      AID_SHELL,     0, "sbin/*" },
    { 00755, AID_ROOT,      AID_ROOT,      0, "bin/*" },
    { 00750, AID_ROOT,      AID_SHELL,     0, "init*" },
    { 00750, AID_ROOT,      AID_SHELL,     0, "sbin/fs_mgr" },
    { 00640, AID_ROOT,      AID_SHELL,     0, "fstab.*" },
    { 00644, AID_ROOT,      AID_ROOT,      0, 0 },
};

static int fs_config_open(int dir, const char *target_out_path)
{
    int fd = -1;

    if (target_out_path && *target_out_path) {
        /* target_out_path is the path to the directory holding content of system partition
           but as we cannot guaranty it ends with '/system' we need this below skip_len logic */
        char *name = NULL;
        int target_out_path_len = strlen(target_out_path);
        int skip_len = strlen("/system");

        if (target_out_path[target_out_path_len] == '/') {
            skip_len++;
        }
        if (asprintf(&name, "%s%s", target_out_path, (dir ? conf_dir : conf_file) + skip_len) != -1) {
            fd = TEMP_FAILURE_RETRY(open(name, O_RDONLY | O_BINARY));
            free(name);
        }
    }
    if (fd < 0) {
        fd = TEMP_FAILURE_RETRY(open(dir ? conf_dir : conf_file, O_RDONLY | O_BINARY));
    }
    return fd;
}

static bool fs_config_cmp(bool dir, const char *prefix, size_t len,
                                    const char *path, size_t plen)
{
    if (dir) {
        if (plen < len) {
            return false;
        }
    } else {
        /* If name ends in * then allow partial matches. */
        if (prefix[len - 1] == '*') {
            return !strncmp(prefix, path, len - 1);
        }
        if (plen != len) {
            return false;
        }
    }
    return !strncmp(prefix, path, len);
}

void fs_config(const char *path, int dir, const char *target_out_path,
               unsigned *uid, unsigned *gid, unsigned *mode, uint64_t *capabilities)
{
    const struct fs_path_config *pc;
    int fd, plen;

    if (path[0] == '/') {
        path++;
    }

    plen = strlen(path);

    fd = fs_config_open(dir, target_out_path);
    if (fd >= 0) {
        struct fs_path_config_from_file header;

        while (TEMP_FAILURE_RETRY(read(fd, &header, sizeof(header))) == sizeof(header)) {
            char *prefix;
            uint16_t host_len = get2LE((const uint8_t *)&header.len);
            ssize_t len, remainder = host_len - sizeof(header);
            if (remainder <= 0) {
                ALOGE("%s len is corrupted", dir ? conf_dir : conf_file);
                break;
            }
            prefix = calloc(1, remainder);
            if (!prefix) {
                ALOGE("%s out of memory", dir ? conf_dir : conf_file);
                break;
            }
            if (TEMP_FAILURE_RETRY(read(fd, prefix, remainder)) != remainder) {
                free(prefix);
                ALOGE("%s prefix is truncated", dir ? conf_dir : conf_file);
                break;
            }
            len = strnlen(prefix, remainder);
            if (len >= remainder) { /* missing a terminating null */
                free(prefix);
                ALOGE("%s is corrupted", dir ? conf_dir : conf_file);
                break;
            }
            if (fs_config_cmp(dir, prefix, len, path, plen)) {
                free(prefix);
                close(fd);
                *uid = get2LE((const uint8_t *)&(header.uid));
                *gid = get2LE((const uint8_t *)&(header.gid));
                *mode = (*mode & (~07777)) | get2LE((const uint8_t *)&(header.mode));
                *capabilities = get8LE((const uint8_t *)&(header.capabilities));
                return;
            }
            free(prefix);
        }
        close(fd);
    }

    pc = dir ? android_dirs : android_files;
    for(; pc->prefix; pc++){
        if (fs_config_cmp(dir, pc->prefix, strlen(pc->prefix), path, plen)) {
            break;
        }
    }
    *uid = pc->uid;
    *gid = pc->gid;
    *mode = (*mode & (~07777)) | pc->mode;
    *capabilities = pc->capabilities;
}

ssize_t fs_config_generate(char *buffer, size_t length, const struct fs_path_config *pc)
{
    struct fs_path_config_from_file *p = (struct fs_path_config_from_file *)buffer;
    size_t len = ALIGN(sizeof(*p) + strlen(pc->prefix) + 1, sizeof(uint64_t));

    if ((length < len) || (len > UINT16_MAX)) {
        return -ENOSPC;
    }
    memset(p, 0, len);
    uint16_t host_len = len;
    p->len = get2LE((const uint8_t *)&host_len);
    p->mode = get2LE((const uint8_t *)&(pc->mode));
    p->uid = get2LE((const uint8_t *)&(pc->uid));
    p->gid = get2LE((const uint8_t *)&(pc->gid));
    p->capabilities = get8LE((const uint8_t *)&(pc->capabilities));
    strcpy(p->prefix, pc->prefix);
    return len;
}<|MERGE_RESOLUTION|>--- conflicted
+++ resolved
@@ -143,14 +143,12 @@
     { 00750, AID_ROOT,      AID_SHELL,     CAP_MASK_LONG(CAP_SETUID) | CAP_MASK_LONG(CAP_SETGID), "system/bin/run-as" },
     { 00700, AID_SYSTEM,    AID_SHELL,     CAP_MASK_LONG(CAP_BLOCK_SUSPEND), "system/bin/inputflinger" },
 
-<<<<<<< HEAD
     /* Support FIFO scheduling mode in SurfaceFlinger. */
     { 00755, AID_SYSTEM,    AID_GRAPHICS,     CAP_MASK_LONG(CAP_SYS_NICE), "system/bin/surfaceflinger" },
-=======
+
     /* Support hostapd administering a network interface. */
     { 00755, AID_WIFI,      AID_WIFI,     CAP_MASK_LONG(CAP_NET_ADMIN) |
                                           CAP_MASK_LONG(CAP_NET_RAW),    "system/bin/hostapd" },
->>>>>>> 5a33ad4d
 
     { 00750, AID_ROOT,      AID_ROOT,      0, "system/bin/uncrypt" },
     { 00750, AID_ROOT,      AID_ROOT,      0, "system/bin/install-recovery.sh" },
