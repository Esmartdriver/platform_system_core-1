--- conflicted
+++ resolved
@@ -131,18 +131,12 @@
         bg_cpuset_fd = open(filename, O_WRONLY | O_CLOEXEC);
         filename = "/dev/cpuset/system-background/tasks";
         system_bg_cpuset_fd = open(filename, O_WRONLY | O_CLOEXEC);
-<<<<<<< HEAD
-        if (system_bg_cpuset_fd < 0) {
-            SLOGE("initialize of system-bg failed: %s\n", strerror(errno));
-        }
 #ifdef USE_SCHEDBOOST
         filename = "/sys/fs/cgroup/stune/foreground/tasks";
         fg_schedboost_fd = open(filename, O_WRONLY | O_CLOEXEC);
         filename = "/sys/fs/cgroup/stune/tasks";
         bg_schedboost_fd = open(filename, O_WRONLY | O_CLOEXEC);
 #endif
-=======
->>>>>>> 14b307fa
     }
 #endif
 
