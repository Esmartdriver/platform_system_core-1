--- conflicted
+++ resolved
@@ -788,23 +788,14 @@
     return 0;
 }
 
-int do_load_persist_props(const std::vector<std::string>& args) {
+static int do_load_persist_props(const std::vector<std::string>& args) {
     load_persist_props();
     return 0;
 }
 
-<<<<<<< HEAD
-int do_load_system_props(const std::vector<std::string>& args) {
-    if (args.size() == 1) {
-        load_system_props();
-        return 0;
-    }
-    return -1;
-=======
-static int do_load_all_props(const std::vector<std::string>& args) {
-    load_all_props();
-    return 0;
->>>>>>> cda81d01
+static int do_load_system_props(const std::vector<std::string>& args) {
+    load_system_props();
+    return 0;
 }
 
 static int do_wait(const std::vector<std::string>& args) {
@@ -827,40 +818,26 @@
     return 0;
 }
 
-<<<<<<< HEAD
 static bool is_file_crypto() {
     std::string value = property_get("ro.crypto.type");
     return value == "file";
 }
 
-int do_installkey(const std::vector<std::string>& args)
-{
-    if (args.size() != 2) {
-        return -1;
-    }
+static int do_installkey(const std::vector<std::string>& args) {
     if (!is_file_crypto()) {
-=======
-static int do_installkey(const std::vector<std::string>& args) {
-    std::string prop_value = property_get("ro.crypto.type");
-    if (prop_value != "file") {
->>>>>>> cda81d01
         return 0;
     }
     return e4crypt_create_device_key(args[1].c_str(),
                                      do_installkeys_ensure_dir_exists);
 }
 
-<<<<<<< HEAD
-int do_setusercryptopolicies(const std::vector<std::string>& args)
-{
-    if (args.size() != 2) {
-        return -1;
-    }
+static int do_setusercryptopolicies(const std::vector<std::string>& args) {
     if (!is_file_crypto()) {
         return 0;
     }
     return e4crypt_set_user_crypto_policies(args[1].c_str());
-=======
+}
+
 BuiltinFunctionMap::Map& BuiltinFunctionMap::map() const {
     constexpr std::size_t kMax = std::numeric_limits<std::size_t>::max();
     static const Map builtin_functions = {
@@ -879,8 +856,8 @@
         {"ifup",                    {1,     1,    do_ifup}},
         {"insmod",                  {1,     kMax, do_insmod}},
         {"installkey",              {1,     1,    do_installkey}},
-        {"load_all_props",          {0,     0,    do_load_all_props}},
         {"load_persist_props",      {0,     0,    do_load_persist_props}},
+        {"load_system_props",       {0,     0,    do_load_system_props}},
         {"loglevel",                {1,     1,    do_loglevel}},
         {"mkdir",                   {1,     4,    do_mkdir}},
         {"mount_all",               {1,     1,    do_mount_all}},
@@ -893,6 +870,7 @@
         {"rmdir",                   {1,     1,    do_rmdir}},
         {"setprop",                 {2,     2,    do_setprop}},
         {"setrlimit",               {3,     3,    do_setrlimit}},
+        {"setusercryptopolicies",   {1,     1,    do_setusercryptopolicies}},
         {"start",                   {1,     1,    do_start}},
         {"stop",                    {1,     1,    do_stop}},
         {"swapon_all",              {1,     1,    do_swapon_all}},
@@ -905,5 +883,4 @@
         {"write",                   {2,     2,    do_write}},
     };
     return builtin_functions;
->>>>>>> cda81d01
 }