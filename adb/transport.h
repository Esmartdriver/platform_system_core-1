/*
 * Copyright (C) 2011 The Android Open Source Project
 *
 * Licensed under the Apache License, Version 2.0 (the "License");
 * you may not use this file except in compliance with the License.
 * You may obtain a copy of the License at
 *
 *      http://www.apache.org/licenses/LICENSE-2.0
 *
 * Unless required by applicable law or agreed to in writing, software
 * distributed under the License is distributed on an "AS IS" BASIS,
 * WITHOUT WARRANTIES OR CONDITIONS OF ANY KIND, either express or implied.
 * See the License for the specific language governing permissions and
 * limitations under the License.
 */

#ifndef __TRANSPORT_H
#define __TRANSPORT_H

#include <sys/types.h>

#include <atomic>
#include <deque>
#include <functional>
#include <list>
#include <memory>
#include <mutex>
#include <string>
#include <unordered_set>

#include "adb.h"

#include <openssl/rsa.h>

typedef std::unordered_set<std::string> FeatureSet;

const FeatureSet& supported_features();

// Encodes and decodes FeatureSet objects into human-readable strings.
std::string FeatureSetToString(const FeatureSet& features);
FeatureSet StringToFeatureSet(const std::string& features_string);

// Returns true if both local features and |feature_set| support |feature|.
bool CanUseFeature(const FeatureSet& feature_set, const std::string& feature);

// Do not use any of [:;=,] in feature strings, they have special meaning
// in the connection banner.
extern const char* const kFeatureShell2;
// The 'cmd' command is available
extern const char* const kFeatureCmd;
extern const char* const kFeatureStat2;
// The server is running with libusb enabled.
extern const char* const kFeatureLibusb;
<<<<<<< HEAD
=======
// The server supports `push --sync`.
extern const char* const kFeaturePushSync;

TransportId NextTransportId();
>>>>>>> 3d879b10

class atransport {
  public:
    // TODO(danalbert): We expose waaaaaaay too much stuff because this was
    // historically just a struct, but making the whole thing a more idiomatic
    // class in one go is a very large change. Given how bad our testing is,
    // it's better to do this piece by piece.

    atransport(ConnectionState state = kCsOffline)
        : id(NextTransportId()), connection_state_(state) {
        transport_fde = {};
        protocol_version = A_VERSION;
        max_payload = MAX_PAYLOAD;
    }
    virtual ~atransport() {}

    int (*read_from_remote)(apacket* p, atransport* t) = nullptr;
    void (*close)(atransport* t) = nullptr;

    void SetWriteFunction(int (*write_func)(apacket*, atransport*)) { write_func_ = write_func; }
    void SetKickFunction(void (*kick_func)(atransport*)) { kick_func_ = kick_func; }
    bool IsKicked() { return kicked_; }
    int Write(apacket* p);
    void Kick();

    // ConnectionState can be read by all threads, but can only be written in the main thread.
    ConnectionState GetConnectionState() const;
    void SetConnectionState(ConnectionState state);

    const TransportId id;
    int fd = -1;
    int transport_socket = -1;
    fdevent transport_fde;
    size_t ref_count = 0;
    uint32_t sync_token = 0;
    bool online = false;
    TransportType type = kTransportAny;

    // USB handle or socket fd as needed.
    usb_handle* usb = nullptr;
    int sfd = -1;

    // Used to identify transports for clients.
    char* serial = nullptr;
    char* product = nullptr;
    char* model = nullptr;
    char* device = nullptr;
    char* devpath = nullptr;
    void SetLocalPortForEmulator(int port) {
        CHECK_EQ(local_port_for_emulator_, -1);
        local_port_for_emulator_ = port;
    }

    bool GetLocalPortForEmulator(int* port) const {
        if (type == kTransportLocal && local_port_for_emulator_ != -1) {
            *port = local_port_for_emulator_;
            return true;
        }
        return false;
    }

    bool IsTcpDevice() const {
        return type == kTransportLocal && local_port_for_emulator_ == -1;
    }

#if ADB_HOST
    std::shared_ptr<RSA> NextKey();
#endif

    char token[TOKEN_SIZE] = {};
    size_t failed_auth_attempts = 0;

    const std::string serial_name() const { return serial ? serial : "<unknown>"; }
    const std::string connection_state_name() const;

    void update_version(int version, size_t payload);
    int get_protocol_version() const;
    size_t get_max_payload() const;

    const FeatureSet& features() const {
        return features_;
    }

    bool has_feature(const std::string& feature) const;

    // Loads the transport's feature set from the given string.
    void SetFeatures(const std::string& features_string);

    void AddDisconnect(adisconnect* disconnect);
    void RemoveDisconnect(adisconnect* disconnect);
    void RunDisconnects();

    // Returns true if |target| matches this transport. A matching |target| can be any of:
    //   * <serial>
    //   * <devpath>
    //   * product:<product>
    //   * model:<model>
    //   * device:<device>
    //
    // If this is a local transport, serial will also match [tcp:|udp:]<hostname>[:port] targets.
    // For example, serial "100.100.100.100:5555" would match any of:
    //   * 100.100.100.100
    //   * tcp:100.100.100.100
    //   * udp:100.100.100.100:5555
    // This is to make it easier to use the same network target for both fastboot and adb.
    bool MatchesTarget(const std::string& target) const;

private:
    int local_port_for_emulator_ = -1;
    bool kicked_ = false;
    void (*kick_func_)(atransport*) = nullptr;
    int (*write_func_)(apacket*, atransport*) = nullptr;

    // A set of features transmitted in the banner with the initial connection.
    // This is stored in the banner as 'features=feature0,feature1,etc'.
    FeatureSet features_;
    int protocol_version;
    size_t max_payload;

    // A list of adisconnect callbacks called when the transport is kicked.
    std::list<adisconnect*> disconnects_;

    std::atomic<ConnectionState> connection_state_;
#if ADB_HOST
    std::deque<std::shared_ptr<RSA>> keys_;
#endif

    DISALLOW_COPY_AND_ASSIGN(atransport);
};

/*
 * Obtain a transport from the available transports.
 * If serial is non-null then only the device with that serial will be chosen.
 * If transport_id is non-zero then only the device with that transport ID will be chosen.
 * If multiple devices/emulators would match, *is_ambiguous (if non-null)
 * is set to true and nullptr returned.
 * If no suitable transport is found, error is set and nullptr returned.
 */
atransport* acquire_one_transport(TransportType type, const char* serial, TransportId transport_id,
                                  bool* is_ambiguous, std::string* error_out,
                                  bool accept_any_state = false);
void kick_transport(atransport* t);
void update_transports(void);

// Iterates across all of the current and pending transports.
// Stops iteration and returns false if fn returns false, otherwise returns true.
bool iterate_transports(std::function<bool(const atransport*)> fn);

void init_transport_registration(void);
void init_mdns_transport_discovery(void);
std::string list_transports(bool long_listing);
atransport* find_transport(const char* serial);
void kick_all_tcp_devices();
void kick_all_transports();

void register_usb_transport(usb_handle* h, const char* serial,
                            const char* devpath, unsigned writeable);

/* Connect to a network address and register it as a device */
void connect_device(const std::string& address, std::string* response);

/* cause new transports to be init'd and added to the list */
int register_socket_transport(int s, const char* serial, int port, int local);

// This should only be used for transports with connection_state == kCsNoPerm.
void unregister_usb_transport(usb_handle* usb);

bool check_header(apacket* p, atransport* t);
bool check_data(apacket* p);

void close_usb_devices();
void close_usb_devices(std::function<bool(const atransport*)> predicate);

void send_packet(apacket* p, atransport* t);

asocket* create_device_tracker(bool long_output);

#endif   /* __TRANSPORT_H */<|MERGE_RESOLUTION|>--- conflicted
+++ resolved
@@ -51,13 +51,10 @@
 extern const char* const kFeatureStat2;
 // The server is running with libusb enabled.
 extern const char* const kFeatureLibusb;
-<<<<<<< HEAD
-=======
 // The server supports `push --sync`.
 extern const char* const kFeaturePushSync;
 
 TransportId NextTransportId();
->>>>>>> 3d879b10
 
 class atransport {
   public:
